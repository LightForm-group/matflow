--- conflicted
+++ resolved
@@ -1,6 +1,5 @@
 # Change Log
 
-<<<<<<< HEAD
 ## [0.2.0] - 2020.xx.xx
 
 ### Added
@@ -23,11 +22,10 @@
 - hpcflow configuration directory is generated within the matflow configuration directory.
 - Jobscript names refer to the task to which they prepare/execute/process
 - hpcflow profile is passed as a `dict` to hpcflow. For information, the hpcflow profile is still dumped to a file.
-=======
+
 ## [0.1.3] - 2020.05.27
 
 - New release for Zenodo archive.
->>>>>>> 1648470b
 
 ## [0.1.2] - 2020.05.12
 
