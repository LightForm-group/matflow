# Change Log

<<<<<<< HEAD
## [0.2.15] - xxxx.xx.xx

### Fixed

- Bump hpcflow to v0.1.13 to fix #80.
=======
## [0.2.15] - 2021.01.18

### Changed

- Change an Exception to a warning in `Workflow.get_element_data` to allow manually deleting element data without corrupting.
>>>>>>> a66f6dad

## [0.2.14] - 2021.01.17

### Added

- Add method `Task.get_elements_from_iteration(iteration_idx)`.

## [0.2.13] - 2020.12.17

### Fixed 

- Fix bug when populating `Workflow.elements_idx` for more than two iterations.

## [0.2.12] - 2020.12.16

### Added

- Add `Workflow.figures` attribute for storing associated figure definitions.
- Add `Workflow.metadata` attribute for storing arbitrary metadata (will later be used for Zenodo archiving).
- Add various `Workflow` static methods to help with retrieving information in the viewer without loading the whole workflow via `hickle`.
- Add `get_task_schemas` to API to load the available task schemas without generating a workflow.
- Add `refresh` bool parameter to `Config.set_config`, to force a reload of the configuration.
- Support inputs as dependencies as well as outputs.
- Support "parameter modifying" tasks (a task which outputs a parameter that is also an input to that task).
- Add `iterate_run_options` to Workflow.
- Add new methods for finding dependent and dependency tasks/parameters, upstream/downstream parameter values associated with a given element.
- Add input option: `include_all_iterations`. If True, inputs from all iterations are passed to input map functions.

### Fixed

- Only save input/output map files if they exist!
- Fix bug in propagating groups correctly
- Various code formatting issues
- Fix failure to raise on invalid schemas.
- Fix bug when the same file is to be saved from multiple output maps.

### Changed
- Redo task sorting algorithm such that minimal ordering changes are made.
- Set `stats` bool to False by default.
- Bump hpcflow version to v0.1.12.

## [0.2.11] - 2020.09.29

### Fixed

- Resolve `~` in task schema and software file paths specified in the configuration file.

## [0.2.10] - 2020.09.29

### Fixed 

- Fix if a function mapper function does not return anything.

## [0.2.9] - 2020.09.17

### Added

- Add scripting module for generating Python source scripts.
- Default run options can be specified in the MatFlow configuration file for task, preparation and processing jobs using both "sticky" and "non-sticky" keys: `default_run_options`, `default_sticky_run_options`, `default_preparation_run_options`, `default_sticky_preparation_run_options`, `default_processing_run_options` and `default_sticky_processing_run_options`. The "sticky" defaults are always applied (but workflow-specified run options take precedence), whereas the "non-sticky" defaults are only applied if a task has no workflow-specified run options.

## [0.2.8] - 2020.09.01

### Changed
- Add `version_info` to `Software.__repr__` method
- Validate source maps after missing schema check

### Fixed 
- Remove vestigial and buggy line in `construction.get_element_idx` which would lead to enormous memory usage for large sequences.

## [0.2.7] - 2020.08.18

### Added
- Default values can be specified for output map options within the schema
- Default values can be specified for task input parameters within the schema
- Depending on the inputs defined, different commands can be run, via "command pathway" definitions in the schema implementations.

### Changed

- Uses `hickle` version 4.
- Group structure in workflow HDF5 file has changed (backwards-incompatible); element data is more conveniently organised for inspecting the HDF5 file manually.

### Fixed

- Fix problem when a task input key includes slashes.

## [0.2.6] - 2020.07.08

### Added

- Add alternate scratch feature to allow a given task to be executed within a separate temporary directory.

### Fixed

- Fix bug if specifying `merge_priority` on the default group.

### Changed

- Bump hpcflow to v0.1.10

## [0.2.5] - 2020.06.27

### Fixed

- Fix copying of profile file to the workflow directory when the profile file path is not in the current working directory.

## [0.2.4] - 2020.06.26

### Changed

- Fix dependency `hickle` version for now, until we can assess requirements for jumping to version 4.

## [0.2.3] - 2020.06.26

### Changed

- Files generated by input maps are only saved into the workflow file if explicitly requested with `save: true`.

### Fixed

- Fix bug in `SourcesPreparation.get_formatted_commands` that appears if there are no commands.

## [0.2.2] - 2020.06.09

### Changed

- Improved Dropbox authorization flow. 
- Bump hpcflow to v0.1.9

## [0.2.1] - 2020.06.09

### Fixed

- Fix bug in reading `default_preparation_run_options` and `default_processing_run_options` dicts from the config file.

## [0.2.0] - 2020.06.09

### Added

- Add a `Workflow.history` attribute that tracks when the workflow was modified. It also stores pertinent software versions.
- Add a CLI command `matflow validate` that runs through the task schema and extension validation.
- Add a CLI command `matflow kill`, which kills all executing and pending tasks.
- Added configuration option `prepare_process_scheduler_options` to specify scheduler options for the prepare and process tasks.
- matflow profile is stored as a `dict` in addition to a string representation of the profile file (both in the `Workflow.profile` attribute).

### Changed

- Module and function `jsonable.py` and `to_jsonable` renamed to `hicklable.py` and `to_hicklable`.
- Workflow and Task attributes in the workflow HDF5 file are now represented without leading underscores.
- Tasks with only a single element use the task directory directly instead of using an element sub-directory.
- Loading extensions and configuration files has been moved from the root `__init__` to separate modules.
- `make_workflow`, `submit_workflow`, `load_workflow`, `append_schema_source`, `prepend_schema_source` and `validate` can now be imported from the root level: `from matflow import make_workflow` etc.
- There are no longer unsightly global variables for `TASK_INPUT_MAP` etc. This functionality has been subsumed into the global `Config` class. This is tidier and provides a better place for some validation.
- Software key `sources` has been replaced by `environment`.
- hpcflow configuration directory is generated within the matflow configuration directory.
- Jobscript names refer to the task to which they prepare/execute/process
- hpcflow profile is passed as a `dict` to hpcflow. For information, the hpcflow profile is still dumped to a file.

## [0.1.3] - 2020.05.27

- New release for Zenodo archive.

## [0.1.2] - 2020.05.12

- Latest dev branch merged...

## [0.1.1] - 2020.05.07

### Fixed

- Added missing dependency.

## [0.1.0] - 2020.05.07

Initial release.<|MERGE_RESOLUTION|>--- conflicted
+++ resolved
@@ -1,18 +1,16 @@
 # Change Log
 
-<<<<<<< HEAD
-## [0.2.15] - xxxx.xx.xx
+## [0.2.16] - xxxx.xx.xx
 
 ### Fixed
 
 - Bump hpcflow to v0.1.13 to fix #80.
-=======
+
 ## [0.2.15] - 2021.01.18
 
 ### Changed
 
 - Change an Exception to a warning in `Workflow.get_element_data` to allow manually deleting element data without corrupting.
->>>>>>> a66f6dad
 
 ## [0.2.14] - 2021.01.17
 
