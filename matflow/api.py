"""`matflow.api.py`

This module contains the application programming interface (API) to `matflow`,
and includes functions that are called by the command line interface (CLI; in
`matflow.cli.py`).

"""

from pathlib import Path
from pprint import pprint

import pyperclip

from matflow.profile import parse_workflow_profile
from matflow.models import Workflow


def make_workflow(profile_path, directory=None):
    """Generate a new Workflow from a profile file.

    Parameters
    ----------
    profile : str or Path
        Path to the profile file.
    directory : str or Path, optional
        The directory in which the Workflow will be generated. By default, this
        is the working (i.e. invoking) directory.    

    Returns
    -------
    workflow : Workflow

    """

    profile_path = Path(profile_path)
    stage_dir = Path(directory or '').resolve()
    workflow_dict = parse_workflow_profile(profile_path)

    with profile_path.open('r') as handle:
        profile_str = handle.read()

    workflow = Workflow(**workflow_dict, stage_directory=stage_dir,
                        profile_str=profile_str)

<<<<<<< HEAD
    # TEMP
    # workflow.save_state()
=======
    workflow.write_directories()
    workflow.write_hpcflow_workflow()
    workflow.save_state()
>>>>>>> 58e69fbd

    # Copy profile to workflow directory:
    # workflow.path.joinpath(profile_path).write_bytes(profile_path.read_bytes())

    # Copy workflow human_id to clipboard, if supported:
    try:
        pyperclip.copy(workflow.human_id)
    except:
        pass

    return workflow


def load_workflow(directory, full_path=False):

    path = Path(directory or '').resolve()
    workflow = Workflow.load_state(path, full_path)

    return workflow


def proceed(directory):

    workflow = load_workflow(directory)
    workflow.proceed()


def prepare_task(task_idx, directory):
    'Prepare a task for execution by setting inputs and running input maps.'
    workflow = load_workflow(directory)
    workflow.prepare_task(task_idx)


def process_task(task_idx, directory):
    'Process a completed task by running the output map.'
    workflow = load_workflow(directory)
    workflow.process_task(task_idx)<|MERGE_RESOLUTION|>--- conflicted
+++ resolved
@@ -42,14 +42,9 @@
     workflow = Workflow(**workflow_dict, stage_directory=stage_dir,
                         profile_str=profile_str)
 
-<<<<<<< HEAD
-    # TEMP
-    # workflow.save_state()
-=======
     workflow.write_directories()
     workflow.write_hpcflow_workflow()
     workflow.save_state()
->>>>>>> 58e69fbd
 
     # Copy profile to workflow directory:
     # workflow.path.joinpath(profile_path).write_bytes(profile_path.read_bytes())
