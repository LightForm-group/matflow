--- conflicted
+++ resolved
@@ -445,18 +445,8 @@
         out = element_path.joinpath(f'task_process_{task.id}_element_{element_idx}.hdf5')
         return out
 
-<<<<<<< HEAD
     def write_element_directories(self, iteration_idx):
-        'Generate element directories for a given iteration.'
-=======
-    def write_directories(self):
-        """Generate task and element directories."""
-
-        if self.path.exists():
-            raise ValueError('Directories for this workflow already exist.')
-
-        self.path.mkdir(exist_ok=False)
->>>>>>> 4c8fdd70
+        """Generate element directories for a given iteration."""
 
         for elems_idx, task in zip(self.elements_idx, self.tasks):
 
@@ -518,7 +508,7 @@
                         handle.write(in_val + '\n')
 
     def write_directories(self):
-        'Generate task and element directories for the first iteration.'
+        """Generate task and element directories for the first iteration."""
 
         if self.path.exists():
             raise ValueError('Directories for this workflow already exist.')
